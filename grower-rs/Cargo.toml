--- conflicted
+++ resolved
@@ -20,8 +20,4 @@
 license = "MIT"
 
 [dependencies]
-<<<<<<< HEAD
-jsni = { path = "./crates/jsni", version = "0.1.0" }
-=======
-jsni = { package = "grower-jsni", path = "./crates/grower-jsni", version = "0.1.0" }
->>>>>>> 1e559f90
+jsni = { package = "grower-jsni", path = "./crates/grower-jsni", version = "0.1.0" }